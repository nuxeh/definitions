--- conflicted
+++ resolved
@@ -20,13 +20,10 @@
   morph: strata/morph-utils.morph
 - name: openstack-clients
   morph: strata/openstack-clients.morph
-<<<<<<< HEAD
+- name: baserock-import
+  morph: strata/baserock-import.morph
 - name: nfs
   morph: strata/nfs.morph
-=======
-- name: baserock-import
-  morph: strata/baserock-import.morph
->>>>>>> 15fddc55
 configuration-extensions:
 - set-hostname
 - add-config-files
