name: devel-system-armv7-highbank
kind: system
description: |
  A system with useful tools for doing Baserock development.

  For use on ARMv7 Calxeda Highbank computers using little-endian word order.
arch: armv7l
strata:
- name: build-essential
  morph: strata/build-essential.morph
- name: core
  morph: strata/core.morph
- name: foundation
  morph: strata/foundation.morph
- name: bsp-armv7-highbank
  morph: strata/bsp-armv7-highbank.morph
- name: tools
  morph: strata/tools.morph
- name: morph-utils
  morph: strata/morph-utils.morph
- name: openstack-clients
  morph: strata/openstack-clients.morph
- name: nodejs
  morph: strata/nodejs.morph
- name: ruby
  morph: strata/ruby.morph
<<<<<<< HEAD
- name: nfs
  morph: strata/nfs.morph
=======
- name: baserock-import
  morph: strata/baserock-import.morph
>>>>>>> 15fddc55
configuration-extensions:
- set-hostname
- add-config-files
- nfsboot
- install-files<|MERGE_RESOLUTION|>--- conflicted
+++ resolved
@@ -24,13 +24,10 @@
   morph: strata/nodejs.morph
 - name: ruby
   morph: strata/ruby.morph
-<<<<<<< HEAD
+- name: baserock-import
+  morph: strata/baserock-import.morph
 - name: nfs
   morph: strata/nfs.morph
-=======
-- name: baserock-import
-  morph: strata/baserock-import.morph
->>>>>>> 15fddc55
 configuration-extensions:
 - set-hostname
 - add-config-files
