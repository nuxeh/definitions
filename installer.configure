--- conflicted
+++ resolved
@@ -23,11 +23,7 @@
 #   * INSTALLER_TARGET_STORAGE_DEVICE
 #   * INSTALLER_ROOTFS_TO_INSTALL
 #   * INSTALLER_POST_INSTALL_COMMAND (optional, defaults to `reboot -f`)
-<<<<<<< HEAD
-#   * INSTALLER_CREATE_BOOT_PARTITION (optional, defaults no no)
-=======
 #   * INSTALLER_CREATE_BOOT_PARTITION (optional, defaults to 'no')
->>>>>>> 1da6d662
 
 import os
 import sys
@@ -47,11 +43,7 @@
 postinstkey = 'INSTALLER_POST_INSTALL_COMMAND'
 installer_configuration[postinstkey] = os.environ.get(postinstkey, 'reboot -f')
 installer_configuration['INSTALLER_CREATE_BOOT_PARTITION'] = os.environ.get(
-<<<<<<< HEAD
-        'INSTALLER_CREATE_BOOT_PARTITION')
-=======
         'INSTALLER_CREATE_BOOT_PARTITION', 'no')
->>>>>>> 1da6d662
 
 with open(install_config_file, 'w') as f:
     f.write( yaml.dump(installer_configuration, default_flow_style=False) )
