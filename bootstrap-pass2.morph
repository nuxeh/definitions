{
    "name": "bootstrap-pass2",
    "kind": "stratum",
    "sources": [
        {
            "name": "fhs-dirs",
            "repo": "baserock:fhs-dirs",
            "ref": "master"
        },
        {
            "name": "linux-api-headers",
            "repo": "upstream:linux",
            "ref": "baserock/3.2-headers"
        },
        {
            "name": "eglibc",
            "morph": "eglibc",
            "repo": "upstream:eglibc2",
            "ref": "baserock/2.15-morph"
        },
        {
            "name": "zlib",
            "repo": "upstream:zlib",
            "ref": "baserock/morph"
        },
        {
            "name": "binutils",
            "repo": "upstream:binutils",
            "ref": "baserock/bootstrap"
        },
        {
            "name": "gcc",
            "repo": "upstream:gcc-tarball",
            "ref": "baserock/bootstrap"
        },
        {
<<<<<<< HEAD
            "name": "busybox",
=======
            "name": "sed",
            "repo": "upstream:sed",
            "ref": "baserock/bootstrap"
        },
        {
            "name": "bzip2",
            "repo": "upstream:bzip2",
>>>>>>> ddf373bf
            "ref": "baserock/morph"
        },
        {
            "name": "ncurses",
            "repo": "upstream:ncurses",
            "ref": "baserock/morph"
        },
        {
<<<<<<< HEAD
=======
            "name": "util-linux",
            "repo": "upstream:util-linux",
            "ref": "baserock/bootstrap"
        },
        {
            "name": "psmisc",
            "repo": "upstream:psmisc",
            "ref": "baserock/bootstrap"
        },
        {
            "name": "e2fsprogs",
            "repo": "upstream:e2fsprogs",
            "ref": "baserock/bootstrap"
        },
        {
>>>>>>> ddf373bf
            "name": "gperf",
            "repo": "upstream:gperf",
            "ref": "baserock/morph"
        },
        {
            "name": "coreutils",
<<<<<<< HEAD
            "ref": "rm/no-bb-overlap/bootstrap-pass2"
=======
            "repo": "upstream:coreutils",
            "ref": "baserock/bootstrap"
        },
        {
            "name": "iana-etc",
            "repo": "upstream:iana-etc",
            "ref": "baserock/morph"
>>>>>>> ddf373bf
        },
        {
            "name": "m4",
            "repo": "upstream:m4",
            "ref": "baserock/bootstrap"
        },
        {
            "name": "bison",
            "repo": "upstream:bison",
            "ref": "baserock/bootstrap"
        },
        {
<<<<<<< HEAD
            "name": "patch",
            "ref": "baserock/bootstrap-pass2"
=======
            "name": "procps",
            "repo": "upstream:procps",
            "ref": "baserock/morph"
        },
        {
            "name": "grep",
            "repo": "upstream:grep",
            "ref": "baserock/bootstrap"
>>>>>>> ddf373bf
        },
        {
            "name": "readline",
            "repo": "upstream:readline",
            "ref": "baserock/morph"
        },
        {
            "name": "bash",
            "repo": "upstream:bash",
            "ref": "baserock/morph"
        },
        {
            "name": "gdbm",
            "repo": "upstream:gdbm",
            "ref": "baserock/bootstrap"
        },
        {
            "name": "perl",
            "repo": "upstream:perl",
            "ref": "baserock/morph"
        },
        {
            "name": "autoconf",
            "repo": "upstream:autoconf",
            "ref": "baserock/bootstrap"
        },
        {
            "name": "automake",
            "repo": "upstream:automake",
            "ref": "baserock/morph"
        },
        {
            "name": "libtool",
            "repo": "upstream:libtool",
            "ref": "baserock/bootstrap"
        },
        {
<<<<<<< HEAD
=======
            "name": "diffutils",
            "repo": "upstream:diffutils",
            "ref": "baserock/bootstrap"
        },
        {
>>>>>>> ddf373bf
            "name": "gawk",
            "repo": "upstream:gawk",
            "ref": "baserock/morph"
        },
        {
<<<<<<< HEAD
=======
            "name": "findutils",
            "repo": "upstream:findutils",
            "ref": "baserock/bootstrap"
        },
        {
>>>>>>> ddf373bf
            "name": "help2man",
            "repo": "upstream:help2man",
            "ref": "baserock/morph"
        },
        {
            "name": "flex",
            "repo": "upstream:flex",
            "ref": "baserock/bootstrap"
        },
        {
            "name": "gettext",
            "repo": "upstream:gettext",
            "ref": "baserock/bootstrap"
        },
        {
            "name": "pkg-config",
            "repo": "upstream:pkg-config",
            "ref": "baserock/bootstrap"
        },
        {
<<<<<<< HEAD
            "name": "xz",
            "ref": "baserock/morph"
        },
        {
            "name": "libexpat",
            "ref": "baserock/morph",
            "build-depends": [
                "autoconf",
                "libtool"
            ]
        },
        {
            "name": "XML-Parser",
            "ref": "master",
            "build-depends": [
                "libexpat",
                "perl"
            ]
        },
        {
            "name": "intltool",
            "ref": "baserock/morph"
        },
        {
            "name": "gtk-doc-stub",
            "ref": "master",
            "build-depends": [
            ]
        },
        {
            "name": "libffi",
            "ref": "master",
            "build-depends": [
                "autoconf",
                "automake",
                "libtool"
            ]
        },
        {
            "name": "glib",
            "ref": "master",
            "build-depends": [
                "gtk-doc-stub",
                "libffi",
                "pkg-config"
            ]
        },
        {
            "name": "groff",
=======
            "name": "groff",
            "repo": "upstream:groff",
            "ref": "baserock/morph"
        },
        {
            "name": "rsync",
            "repo": "upstream:rsync",
            "ref": "baserock/morph"
        },
        {
            "name": "gzip",
            "repo": "upstream:gzip",
            "ref": "baserock/morph"
        },
        {
            "name": "libpipeline",
            "repo": "upstream:libpipeline",
            "ref": "baserock/morph"
        },
        {
            "name": "gmp",
            "repo": "upstream:gmp",
            "ref": "baserock/morph"
        },
        {
            "name": "libnettle",
            "repo": "upstream:lsh",
            "ref": "baserock/morph"
        },
        {
            "name": "gnutls",
            "repo": "upstream:gnutls",
            "ref": "baserock/morph"
        },
        {
            "name": "wget",
            "repo": "upstream:wget",
>>>>>>> ddf373bf
            "ref": "baserock/morph"
        },
        {
            "name": "make",
            "repo": "upstream:make",
            "ref": "baserock/morph"
        },
        {
<<<<<<< HEAD
=======
            "name": "xz",
            "repo": "upstream:xz",
            "ref": "baserock/morph"
        },
        {
            "name": "patch",
            "repo": "upstream:patch",
            "ref": "baserock/morph"
        },
        {
            "name": "tar",
            "repo": "upstream:tar",
            "ref": "baserock/morph"
        },
        {
>>>>>>> ddf373bf
            "name": "texinfo-tarball",
            "repo": "upstream:texinfo-tarball",
            "ref": "baserock/morph"
        },
        {
<<<<<<< HEAD
            "name": "openssl",
=======
            "name": "vim",
            "repo": "upstream:vim",
            "ref": "baserock/morph"
        },
        {
            "name": "libexpat",
            "repo": "upstream:libexpat",
>>>>>>> ddf373bf
            "ref": "baserock/morph"
        },
        {
            "name": "curl",
<<<<<<< HEAD
            "ref": "baserock/morph",
            "build-depends": [
                "openssl"
            ]
=======
            "repo": "upstream:curl",
            "ref": "baserock/morph"
        },
        {
            "name": "openssl",
            "repo": "upstream:openssl",
            "ref": "baserock/morph"
>>>>>>> ddf373bf
        },
        {
            "name": "cpython",
            "repo": "upstream:cpython",
            "ref": "baserock/morph-2.7"
        },
        {
            "name": "cliapp",
<<<<<<< HEAD
            "ref": "baserock/morph",
            "build-depends": [
                "cpython"
            ]
=======
            "repo": "upstream:cliapp",
            "ref": "baserock/morph"
        },
        {
            "name": "git",
            "repo": "upstream:git",
            "ref": "baserock/morph"
        },
        {
            "name": "busybox-devel",
            "repo": "upstream:busybox",
            "ref": "baserock/morph"
>>>>>>> ddf373bf
        },
        {   
            "name": "linux-user-chroot",
            "repo": "upstream:linux-user-chroot",
            "ref": "master",
            "build-depends": [
                "busybox",
                "autoconf",
                "automake",
                "libtool"
            ]   
        },
        {
<<<<<<< HEAD
            "name": "git",
            "ref": "baserock/morph",
            "build-depends": [
                "curl",
                "cpython",
                "openssl",
                "libexpat"
            ]
=======
            "name": "linux",
            "repo": "upstream:linux",
            "ref": "baserock/morph"
>>>>>>> ddf373bf
        }
    ]
}<|MERGE_RESOLUTION|>--- conflicted
+++ resolved
@@ -34,17 +34,8 @@
             "ref": "baserock/bootstrap"
         },
         {
-<<<<<<< HEAD
             "name": "busybox",
-=======
-            "name": "sed",
-            "repo": "upstream:sed",
-            "ref": "baserock/bootstrap"
-        },
-        {
-            "name": "bzip2",
-            "repo": "upstream:bzip2",
->>>>>>> ddf373bf
+            "repo": "upstream:busybox",
             "ref": "baserock/morph"
         },
         {
@@ -53,41 +44,19 @@
             "ref": "baserock/morph"
         },
         {
-<<<<<<< HEAD
-=======
             "name": "util-linux",
             "repo": "upstream:util-linux",
             "ref": "baserock/bootstrap"
         },
         {
-            "name": "psmisc",
-            "repo": "upstream:psmisc",
-            "ref": "baserock/bootstrap"
-        },
-        {
-            "name": "e2fsprogs",
-            "repo": "upstream:e2fsprogs",
-            "ref": "baserock/bootstrap"
-        },
-        {
->>>>>>> ddf373bf
             "name": "gperf",
             "repo": "upstream:gperf",
             "ref": "baserock/morph"
         },
         {
             "name": "coreutils",
-<<<<<<< HEAD
+            "repo": "upstream:coreutils",
             "ref": "rm/no-bb-overlap/bootstrap-pass2"
-=======
-            "repo": "upstream:coreutils",
-            "ref": "baserock/bootstrap"
-        },
-        {
-            "name": "iana-etc",
-            "repo": "upstream:iana-etc",
-            "ref": "baserock/morph"
->>>>>>> ddf373bf
         },
         {
             "name": "m4",
@@ -100,19 +69,9 @@
             "ref": "baserock/bootstrap"
         },
         {
-<<<<<<< HEAD
             "name": "patch",
+            "repo": "upstream:patch",
             "ref": "baserock/bootstrap-pass2"
-=======
-            "name": "procps",
-            "repo": "upstream:procps",
-            "ref": "baserock/morph"
-        },
-        {
-            "name": "grep",
-            "repo": "upstream:grep",
-            "ref": "baserock/bootstrap"
->>>>>>> ddf373bf
         },
         {
             "name": "readline",
@@ -150,27 +109,11 @@
             "ref": "baserock/bootstrap"
         },
         {
-<<<<<<< HEAD
-=======
-            "name": "diffutils",
-            "repo": "upstream:diffutils",
-            "ref": "baserock/bootstrap"
-        },
-        {
->>>>>>> ddf373bf
             "name": "gawk",
             "repo": "upstream:gawk",
             "ref": "baserock/morph"
         },
         {
-<<<<<<< HEAD
-=======
-            "name": "findutils",
-            "repo": "upstream:findutils",
-            "ref": "baserock/bootstrap"
-        },
-        {
->>>>>>> ddf373bf
             "name": "help2man",
             "repo": "upstream:help2man",
             "ref": "baserock/morph"
@@ -191,12 +134,13 @@
             "ref": "baserock/bootstrap"
         },
         {
-<<<<<<< HEAD
             "name": "xz",
+            "repo": "upstream:xz",
             "ref": "baserock/morph"
         },
         {
             "name": "libexpat",
+            "repo": "upstream:libexpat",
             "ref": "baserock/morph",
             "build-depends": [
                 "autoconf",
@@ -205,6 +149,7 @@
         },
         {
             "name": "XML-Parser",
+            "repo": "upstream:XML-Parser",
             "ref": "master",
             "build-depends": [
                 "libexpat",
@@ -213,10 +158,12 @@
         },
         {
             "name": "intltool",
+            "repo": "upstream:intltool",
             "ref": "baserock/morph"
         },
         {
             "name": "gtk-doc-stub",
+            "repo": "upstream:gtk-doc-stub",
             "ref": "master",
             "build-depends": [
             ]
@@ -241,45 +188,7 @@
         },
         {
             "name": "groff",
-=======
-            "name": "groff",
             "repo": "upstream:groff",
-            "ref": "baserock/morph"
-        },
-        {
-            "name": "rsync",
-            "repo": "upstream:rsync",
-            "ref": "baserock/morph"
-        },
-        {
-            "name": "gzip",
-            "repo": "upstream:gzip",
-            "ref": "baserock/morph"
-        },
-        {
-            "name": "libpipeline",
-            "repo": "upstream:libpipeline",
-            "ref": "baserock/morph"
-        },
-        {
-            "name": "gmp",
-            "repo": "upstream:gmp",
-            "ref": "baserock/morph"
-        },
-        {
-            "name": "libnettle",
-            "repo": "upstream:lsh",
-            "ref": "baserock/morph"
-        },
-        {
-            "name": "gnutls",
-            "repo": "upstream:gnutls",
-            "ref": "baserock/morph"
-        },
-        {
-            "name": "wget",
-            "repo": "upstream:wget",
->>>>>>> ddf373bf
             "ref": "baserock/morph"
         },
         {
@@ -288,58 +197,22 @@
             "ref": "baserock/morph"
         },
         {
-<<<<<<< HEAD
-=======
-            "name": "xz",
-            "repo": "upstream:xz",
-            "ref": "baserock/morph"
-        },
-        {
-            "name": "patch",
-            "repo": "upstream:patch",
-            "ref": "baserock/morph"
-        },
-        {
-            "name": "tar",
-            "repo": "upstream:tar",
-            "ref": "baserock/morph"
-        },
-        {
->>>>>>> ddf373bf
             "name": "texinfo-tarball",
             "repo": "upstream:texinfo-tarball",
             "ref": "baserock/morph"
         },
         {
-<<<<<<< HEAD
-            "name": "openssl",
-=======
-            "name": "vim",
-            "repo": "upstream:vim",
-            "ref": "baserock/morph"
-        },
-        {
-            "name": "libexpat",
-            "repo": "upstream:libexpat",
->>>>>>> ddf373bf
-            "ref": "baserock/morph"
-        },
-        {
-            "name": "curl",
-<<<<<<< HEAD
-            "ref": "baserock/morph",
-            "build-depends": [
-                "openssl"
-            ]
-=======
-            "repo": "upstream:curl",
-            "ref": "baserock/morph"
-        },
-        {
             "name": "openssl",
             "repo": "upstream:openssl",
             "ref": "baserock/morph"
->>>>>>> ddf373bf
+        },
+        {
+            "name": "curl",
+            "repo": "upstream:curl",
+            "ref": "baserock/morph",
+            "build-depends": [
+                "openssl"
+            ]
         },
         {
             "name": "cpython",
@@ -348,25 +221,11 @@
         },
         {
             "name": "cliapp",
-<<<<<<< HEAD
+            "repo": "upstream:cliapp",
             "ref": "baserock/morph",
             "build-depends": [
                 "cpython"
             ]
-=======
-            "repo": "upstream:cliapp",
-            "ref": "baserock/morph"
-        },
-        {
-            "name": "git",
-            "repo": "upstream:git",
-            "ref": "baserock/morph"
-        },
-        {
-            "name": "busybox-devel",
-            "repo": "upstream:busybox",
-            "ref": "baserock/morph"
->>>>>>> ddf373bf
         },
         {   
             "name": "linux-user-chroot",
@@ -380,8 +239,8 @@
             ]   
         },
         {
-<<<<<<< HEAD
             "name": "git",
+            "repo": "upstream:git",
             "ref": "baserock/morph",
             "build-depends": [
                 "curl",
@@ -389,11 +248,6 @@
                 "openssl",
                 "libexpat"
             ]
-=======
-            "name": "linux",
-            "repo": "upstream:linux",
-            "ref": "baserock/morph"
->>>>>>> ddf373bf
         }
     ]
 }