--- conflicted
+++ resolved
@@ -163,19 +163,7 @@
             "ref": "baserock/morph"
         },
         {
-<<<<<<< HEAD
-            "name": "vim",
-            "ref": "baserock/morph"
-        },
-        {
-            "name": "curl",
-=======
-            "name": "libexpat",
-            "ref": "baserock/morph"
-        },
-        {
             "name": "openssl",
->>>>>>> 473c66ef
             "ref": "baserock/morph"
         },
         {
@@ -195,16 +183,6 @@
             "build-depends": [
                 "python"
             ]
-        },
-        {
-            "name": "git",
-<<<<<<< HEAD
-            "ref": "baserock/morph"
-        },
-        {
-            "name": "busybox-devel",
-            "repo": "busybox",
-            "ref": "baserock/morph"
         },
         {   
             "name": "linux-user-chroot",
@@ -217,9 +195,7 @@
             ]   
         },
         {
-            "name": "linux",
-            "ref": "baserock/morph"
-=======
+            "name": "git",
             "ref": "baserock/morph",
             "build-depends": [
                 "curl",
@@ -227,7 +203,6 @@
                 "openssl",
                 "libexpat"
             ]
->>>>>>> 473c66ef
         }
     ]
 }