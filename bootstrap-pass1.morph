--- conflicted
+++ resolved
@@ -33,22 +33,18 @@
             "name": "gcc-bootstrap-pass1-2"
         },
         {
-            "repo": "zlib",
             "ref": "baserock/morph",
             "name": "zlib"
         },
         {
-            "repo": "ncurses",
             "ref": "baserock/bootstrap-pass1",
             "name": "ncurses"
         },
         {
-            "repo": "bash",
             "ref": "baserock/bootstrap-pass1",
             "name": "bash"
         },
         {
-            "repo": "busybox",
             "ref": "baserock/morph",
             "name": "busybox"
         },
@@ -57,27 +53,22 @@
             "ref": "baserock/bootstrap-pass1"
         },
         {
-            "repo": "gawk",
             "ref": "baserock/morph",
             "name": "gawk"
         },
         {
-            "repo": "gettext",
             "ref": "baserock/bootstrap",
             "name": "gettext"
         },
         {
-            "repo": "m4",
             "ref": "baserock/bootstrap",
             "name": "m4"
         },
         {
-            "repo": "make",
             "ref": "baserock/morph",
             "name": "make"
         },
         {
-            "repo": "perl",
             "ref": "baserock/morph",
             "name": "perl"
         },
@@ -87,16 +78,6 @@
             "name": "texinfo-tarball"
         },
         {
-<<<<<<< HEAD
-            "repo": "xz",
-            "ref": "baserock/morph",
-            "name": "xz"
-        },
-        {
-            "repo": "cpython",
-=======
-            "repo": "python",
->>>>>>> 473c66ef
             "ref": "baserock/morph-2.7",
             "name": "cpython"
         },
