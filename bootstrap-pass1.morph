--- conflicted
+++ resolved
@@ -33,149 +33,68 @@
             "name": "gcc-bootstrap-pass1-2"
         },
         {
-<<<<<<< HEAD
-=======
             "repo": "upstream:zlib",
->>>>>>> ddf373bf
             "ref": "baserock/morph",
             "name": "zlib"
         },
         {
-<<<<<<< HEAD
-=======
-            "repo": "upstream:file",
-            "ref": "baserock/morph",
-            "name": "file"
-        },
-        {
             "repo": "upstream:ncurses",
->>>>>>> ddf373bf
             "ref": "baserock/bootstrap-pass1",
             "name": "ncurses"
         },
         {
-<<<<<<< HEAD
-=======
             "repo": "upstream:bash",
->>>>>>> ddf373bf
             "ref": "baserock/bootstrap-pass1",
             "name": "bash"
         },
         {
-<<<<<<< HEAD
-=======
-            "repo": "upstream:bzip2",
->>>>>>> ddf373bf
+            "repo": "upstream:busybox",
             "ref": "baserock/morph",
             "name": "busybox"
         },
         {
-<<<<<<< HEAD
-            "name": "xz",
-            "ref": "baserock/morph"
-        },
-        {
-            "name": "patch",
-            "ref": "baserock/bootstrap-pass1"
-        },
-        {
-=======
-            "repo": "upstream:coreutils",
-            "ref": "baserock/bootstrap-pass1",
-            "name": "coreutils"
-        },
-        {
-            "repo": "upstream:diffutils",
-            "ref": "baserock/bootstrap",
-            "name": "diffutils"
-        },
-        {
-            "repo": "upstream:findutils",
-            "ref": "baserock/bootstrap-pass1",
-            "name": "findutils"
-        },
-        {
             "repo": "upstream:gawk",
->>>>>>> ddf373bf
             "ref": "baserock/morph",
             "name": "gawk"
         },
         {
-<<<<<<< HEAD
-=======
             "repo": "upstream:gettext",
->>>>>>> ddf373bf
             "ref": "baserock/bootstrap",
             "name": "gettext"
         },
         {
-<<<<<<< HEAD
-=======
-            "repo": "upstream:grep",
-            "ref": "baserock/bootstrap-pass1",
-            "name": "grep"
-        },
-        {
-            "repo": "upstream:gzip",
-            "ref": "baserock/bootstrap-pass1",
-            "name": "gzip"
-        },
         {
             "repo": "upstream:m4",
->>>>>>> ddf373bf
             "ref": "baserock/bootstrap",
             "name": "m4"
         },
         {
-<<<<<<< HEAD
-=======
             "repo": "upstream:make",
->>>>>>> ddf373bf
             "ref": "baserock/morph",
             "name": "make"
         },
         {
-<<<<<<< HEAD
-=======
             "repo": "upstream:patch",
             "ref": "baserock/bootstrap-pass1",
             "name": "patch"
         },
         {
             "repo": "upstream:perl",
->>>>>>> ddf373bf
             "ref": "baserock/morph",
             "name": "perl"
         },
         {
-<<<<<<< HEAD
-            "repo": "texinfo-tarball",
-=======
-            "repo": "upstream:sed",
-            "ref": "baserock/bootstrap",
-            "name": "sed"
-        },
-        {
-            "repo": "upstream:tar",
-            "ref": "baserock/bootstrap-pass1",
-            "name": "tar"
-        },
-        {
             "repo": "upstream:texinfo-tarball",
->>>>>>> ddf373bf
             "ref": "baserock/bootstrap-pass1",
             "name": "texinfo-tarball"
         },
         {
-<<<<<<< HEAD
-=======
             "repo": "upstream:xz",
             "ref": "baserock/morph",
             "name": "xz"
         },
         {
             "repo": "upstream:cpython",
->>>>>>> ddf373bf
             "ref": "baserock/morph-2.7",
             "name": "cpython"
         },
