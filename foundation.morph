--- conflicted
+++ resolved
@@ -117,15 +117,6 @@
             ]
         },
         {
-<<<<<<< HEAD
-            "name": "gtk-doc-stub",
-            "repo": "upstream:gtk-doc-stub",
-            "ref": "baserock/morph",
-            "build-depends": []
-        },
-        {
-=======
->>>>>>> 58990c93
             "name": "help2man",
             "repo": "upstream:help2man",
             "ref": "baserock/morph",
