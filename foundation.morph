--- conflicted
+++ resolved
@@ -10,13 +10,13 @@
         {
             "name": "eglibc",
             "morph": "eglibc",
-<<<<<<< HEAD
-            "repo": "eglibc2",
+            "repo": "upstream:eglibc2",
             "ref": "baserock/2.15-morph",
             "build-depends": []
         },
         {
             "name": "zlib",
+            "repo": "upstream:zlib",
             "ref": "baserock/morph",
             "build-depends": [
                 "eglibc"
@@ -24,6 +24,7 @@
         },
         {
             "name": "busybox",
+            "repo": "upstream:busybox",
             "ref":  "baserock/morph",
             "build-depends": [
                 "eglibc"
@@ -31,6 +32,7 @@
         },
         {
             "name": "kmod",
+            "repo": "upstream:kmod",
             "ref": "baserock/morph",
             "build-depends": [
                 "eglibc"
@@ -38,6 +40,7 @@
         },
         {
             "name": "attr",
+            "repo": "upstream:attr",
             "ref": "baserock/morph",
             "build-depends": [
                 "eglibc"
@@ -45,6 +48,7 @@
         },
         {
             "name": "util-linux",
+            "repo": "upstream:util-linux",
             "ref": "baserock/morph",
             "build-depends": [
                 "eglibc"
@@ -52,6 +56,7 @@
         },
         {
             "name": "libcap2",
+            "repo": "upstream:libcap2",
             "ref": "baserock/morph",
             "build-depends": [
                 "attr"
@@ -59,6 +64,7 @@
         },
         {
             "name": "btrfs-progs",
+            "repo": "upstream:btrfs-progs",
             "ref": "baserock/morph",
             "build-depends": [
                 "eglibc"
@@ -66,6 +72,7 @@
         },
         {
             "name": "tbdiff",
+            "repo": "baserock:tbdiff",
             "ref": "master",
             "build-depends": [
                 "eglibc",
@@ -74,7 +81,7 @@
         },
         {
             "name": "libusb",
-            "repo": "git://212.116.89.126/libusb.git",
+            "repo": "git://git.libusb.org/libusb.git",
             "ref": "master",
             "build-depends": [
                 "eglibc"
@@ -90,6 +97,7 @@
         },
         {
             "name": "pciutils",
+            "repo": "upstream:pciutils",
             "ref": "baserock/morph",
             "build-depends": [
                 "eglibc"
@@ -97,6 +105,7 @@
         },
         {
             "name": "libffi",
+            "repo": "upstream:libffi",
             "ref": "master",
             "build-depends": [
                 "eglibc"
@@ -104,6 +113,7 @@
         },
         {
             "name": "libexpat",
+            "repo": "upstream:libexpat",
             "ref": "baserock/morph",
             "build-depends": [
                 "eglibc"
@@ -111,6 +121,7 @@
         },
         {
             "name": "glib",
+            "repo": "upstream:glib",
             "ref": "master",
             "build-depends": [
                 "libffi"
@@ -118,6 +129,7 @@
         },
         {
             "name": "dbus",
+            "repo": "upstream:dbus",
             "ref": "baserock/morph",
             "build-depends": [
                 "libexpat",
@@ -126,6 +138,7 @@
         },
         {
             "name": "gobject-introspection",
+            "repo": "upstream:gobject-introspection",
             "ref": "baserock/morph",
             "build-depends": [
                 "glib"
@@ -133,6 +146,7 @@
         },
         {
             "name": "systemd",
+            "repo": "upstream:systemd",
             "ref": "rm/forwardpatch",
             "build-depends": [
                 "dbus",
@@ -141,41 +155,6 @@
                 "usbutils",
                 "pciutils"
             ]
-=======
-            "repo": "upstream:eglibc2",
-            "ref": "baserock/2.15-morph"
-        },
-        {
-            "name": "busybox-devel",
-            "morph": "busybox-devel",
-            "repo": "upstream:busybox",
-            "ref": "baserock/morph"
-        },
-        {
-            "name": "attr",
-            "repo": "upstream:attr",
-            "ref": "baserock/morph"
-        },
-        {
-            "name": "util-linux",
-            "repo": "upstream:util-linux",
-            "ref": "baserock/morph"
-        },
-        {
-            "name": "btrfs-progs",
-            "repo": "upstream:btrfs-progs",
-            "ref": "baserock/morph"
-        },
-        {
-            "name": "tbdiff",
-            "repo": "baserock:tbdiff",
-            "ref": "master"
-        },
-        {
-            "name": "zlib",
-            "repo": "upstream:zlib",
-            "ref": "baserock/morph"
->>>>>>> ddf373bf
         }
     ]
 }