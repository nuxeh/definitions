{
    "name": "devel",
    "kind": "stratum",
    "sources": [
        {
            "name": "linux-api-headers",
            "repo": "linux",
            "ref": "baserock/morph"
        },
        {
            "name": "eglibc",
            "repo": "eglibc2",
            "morph": "eglibc",
            "ref": "baserock/2.15-morph"
        },
        {
            "name": "binutils",
            "ref": "baserock/morph"
        },
        {
            "name": "gmp",
            "ref": "baserock/morph"
        },
        {
            "name": "mpfr",
            "ref": "baserock/morph"
        },
        {
            "name": "mpc",
            "ref": "baserock/morph"
        },
        {
            "name": "gcc",
            "repo": "gcc-tarball",
            "ref": "baserock/morph"
        },
        {
            "name": "patch",
            "ref": "baserock/morph"
        },
        {
            "name": "ncurses",
            "ref": "baserock/morph"
        },
        {
            "name": "gperf",
            "ref": "baserock/morph"
        },
        {
            "name": "xz",
            "ref": "baserock/morph"
        },
        {
            "name": "coreutils",
            "ref": "rm/no-bb-overlap/morph"
        },
        {
            "name": "m4",
            "ref": "baserock/morph"
        },
        {
            "name": "bison",
            "ref": "baserock/morph"
        },
        {
            "name": "readline",
            "ref": "baserock/morph"
        },
        {
            "name": "bash",
            "ref": "baserock/morph"
        },
        {
            "name": "gdbm",
            "ref": "baserock/morph"
        },
        {
            "name": "perl",
            "ref": "baserock/morph"
        },
        {
            "name": "autoconf",
            "ref": "baserock/morph"
        },
        {
            "name": "automake",
            "ref": "baserock/morph"
        },
        {
            "name": "libtool",
            "ref": "baserock/morph"
        },
        {
            "name": "gawk",
            "ref": "baserock/morph"
        },
        {
            "name": "help2man",
            "ref": "baserock/morph"
        },
        {
            "name": "flex",
            "ref": "baserock/morph"
        },
        {
            "name": "gettext",
            "ref": "baserock/morph"
        },
        {
            "name": "pkg-config",
            "ref": "baserock/morph"
        },
        {
            "name": "linux-user-chroot",
            "ref": "master",
            "build-depends": [
                "autoconf",
                "automake",
                "libtool"
            ]
        },
        {
            "name": "groff",
            "ref": "baserock/morph"
        },
        {
            "name": "make",
            "ref": "baserock/morph"
        },
        {
            "name": "texinfo-tarball",
            "ref": "baserock/morph"
        },
        {
            "name": "vim",
            "ref": "baserock/morph"
        },
        {
            "name": "openssl",
            "ref": "baserock/morph"
        },
        {
            "name": "curl",
            "ref": "baserock/morph",
            "build-depends": [
                "openssl"
            ]
        },
        {
            "name": "cpython",
            "ref": "baserock/morph-2.7"
        },
        {
            "name": "cliapp",
            "ref": "baserock/morph",
            "build-depends": [
                "cpython"
            ]
        },
        {
            "name": "git",
            "ref": "baserock/morph",
            "build-depends": [
                "openssl",
                "curl",
                "cpython"
            ]
        },
        {
            "name": "openssh",
            "ref": "baserock/morph",
            "build-depends": [
                "autoconf",
                "automake",
                "libtool",
                "gettext",
                "openssl"
            ]
        },
        {
            "name": "nasm",
            "ref": "baserock/morph",
            "build-depends": [
                "autoconf"
            ]
        },
        {
<<<<<<< HEAD
            "name": "syslinux",
            "ref": "baserock/morph",
            "build-depends": [
                "nasm",
                "perl"
            ]
        },
        {
=======
>>>>>>> c7f4456a
            "name": "python-setuptools",
            "ref": "baserock/morph",
            "build-depends": [
                "cpython"
            ]
        },
        {
            "name": "python-coveragepy",
            "ref": "baserock/morph",
            "build-depends": [
                "cpython",
                "python-setuptools"
            ]
        },
        {
            "name": "python-coverage-test-runner",
            "ref": "baserock/morph",
            "build-depends": [
                "cpython",
                "python-coveragepy"
            ]
        },
        {
            "name": "python-ttystatus",
            "ref": "baserock/morph",
            "build-depends": [
                "cpython"
            ]
        },
        {
            "name": "cmdtest",
            "ref": "baserock/morph",
            "build-depends": [
                "cpython",
                "python-ttystatus"
            ]
        },
        {
            "name": "libxml2",
            "ref": "master"
        },
        {
            "name": "libxslt",
            "ref": "master",
            "build-depends": [
                "libxml2"
            ]
        },
        {
            "name": "XML-Parser",
            "ref": "master"
        },
        {
            "name": "intltool",
            "ref": "baserock/morph",
            "build-depends": [
                "perl",
                "XML-Parser"
            ]
        }
    ]
}<|MERGE_RESOLUTION|>--- conflicted
+++ resolved
@@ -185,17 +185,6 @@
             ]
         },
         {
-<<<<<<< HEAD
-            "name": "syslinux",
-            "ref": "baserock/morph",
-            "build-depends": [
-                "nasm",
-                "perl"
-            ]
-        },
-        {
-=======
->>>>>>> c7f4456a
             "name": "python-setuptools",
             "ref": "baserock/morph",
             "build-depends": [
