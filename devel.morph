--- conflicted
+++ resolved
@@ -26,6 +26,7 @@
         },
         {
             "name": "gcc",
+            "repo": "gcc-tarball",
             "ref": "baserock/bootstrap"
         },
         {
@@ -105,7 +106,6 @@
             "ref": "baserock/bootstrap"
         },
         {
-<<<<<<< HEAD
             "name": "automake",
             "ref": "baserock/morph"
         },
@@ -139,10 +139,6 @@
         },
         {
             "name": "groff",
-=======
-            "name": "gcc",
-            "repo": "gcc-tarball",
->>>>>>> bcd19789
             "ref": "baserock/bootstrap"
         },
         {
