{
    "name": "devel",
    "kind": "stratum",
    "sources": [
        {
            "name": "linux-api-headers",
            "repo": "upstream:linux",
            "ref": "baserock/3.2-headers"
        },
        {
            "name": "eglibc",
            "repo": "upstream:eglibc2",
            "morph": "eglibc",
            "ref": "baserock/2.15-morph"
        },
        {
            "name": "binutils",
            "repo": "upstream:binutils",
            "ref": "baserock/morph"
        },
        {
            "name": "gmp",
            "repo": "upstream:gmp",
            "ref": "baserock/morph"
        },
        {
            "name": "mpfr",
            "repo": "upstream:mpfr",
            "ref": "baserock/morph"
        },
        {
            "name": "mpc",
            "repo": "upstream:mpc",
            "ref": "baserock/morph"
        },
        {
            "name": "gcc",
            "repo": "upstream:gcc-tarball",
            "ref": "baserock/morph"
        },
        {
<<<<<<< HEAD
            "name": "patch",
=======
            "name": "sed",
            "repo": "upstream:sed",
            "ref": "baserock/morph"
        },
        {
            "name": "bzip2",
            "repo": "upstream:bzip2",
>>>>>>> ddf373bf
            "ref": "baserock/morph"
        },
        {
            "name": "ncurses",
            "repo": "upstream:ncurses",
            "ref": "baserock/morph"
        },
        {
<<<<<<< HEAD
=======
            "name": "psmisc",
            "repo": "upstream:psmisc",
            "ref": "baserock/morph"
        },
        {
            "name": "e2fsprogs",
            "repo": "upstream:e2fsprogs",
            "ref": "baserock/morph"
        },
        {
>>>>>>> ddf373bf
            "name": "gperf",
            "repo": "upstream:gperf",
            "ref": "baserock/morph"
        },
        {
<<<<<<< HEAD
            "name": "xz",
            "ref": "baserock/morph"
        },
        {
            "name": "coreutils",
            "ref": "rm/no-bb-overlap/morph"
=======
            "name": "coreutils",
            "repo": "upstream:coreutils",
            "ref": "baserock/morph"
        },
        {
            "name": "iana-etc",
            "repo": "upstream:iana-etc",
            "ref": "baserock/morph"
>>>>>>> ddf373bf
        },
        {
            "name": "m4",
            "repo": "upstream:m4",
            "ref": "baserock/morph"
        },
        {
            "name": "bison",
            "repo": "upstream:bison",
            "ref": "baserock/morph"
        },
        {
<<<<<<< HEAD
=======
            "name": "procps",
            "repo": "upstream:procps",
            "ref": "baserock/morph"
        },
        {
            "name": "grep",
            "repo": "upstream:grep",
            "ref": "baserock/morph"
        },
        {
>>>>>>> ddf373bf
            "name": "readline",
            "repo": "upstream:readline",
            "ref": "baserock/morph"
        },
        {
            "name": "bash",
            "repo": "upstream:bash",
            "ref": "baserock/morph"
        },
        {
            "name": "gdbm",
            "repo": "upstream:gdbm",
            "ref": "baserock/morph"
        },
        {
            "name": "perl",
            "repo": "upstream:perl",
            "ref": "baserock/morph"
        },
        {
            "name": "autoconf",
            "repo": "upstream:autoconf",
            "ref": "baserock/morph"
        },
        {
            "name": "automake",
            "repo": "upstream:automake",
            "ref": "baserock/morph"
        },
        {
            "name": "libtool",
            "repo": "upstream:libtool",
            "ref": "baserock/morph"
        },
        {
<<<<<<< HEAD
=======
            "name": "diffutils",
            "repo": "upstream:diffutils",
            "ref": "baserock/morph"
        },
        {
>>>>>>> ddf373bf
            "name": "gawk",
            "repo": "upstream:gawk",
            "ref": "baserock/morph"
        },
        {
<<<<<<< HEAD
=======
            "name": "findutils",
            "repo": "upstream:findutils",
            "ref": "baserock/morph"
        },
        {
>>>>>>> ddf373bf
            "name": "help2man",
            "repo": "upstream:help2man",
            "ref": "baserock/morph"
        },
        {
            "name": "flex",
            "repo": "upstream:flex",
            "ref": "baserock/morph"
        },
        {
            "name": "gettext",
            "repo": "upstream:gettext",
            "ref": "baserock/morph"
        },
        {
            "name": "pkg-config",
            "repo": "upstream:pkg-config",
            "ref": "baserock/morph"
        },
        {
            "name": "linux-user-chroot",
            "repo": "upstream:linux-user-chroot",
            "ref": "master",
            "build-depends": [
                "autoconf",
                "automake",
                "libtool"
            ]
        },
        {
            "name": "groff",
            "repo": "upstream:groff",
            "ref": "baserock/morph"
        },
        {
<<<<<<< HEAD
=======
            "name": "rsync",
            "repo": "upstream:rsync",
            "ref": "baserock/morph"
        },
        {
            "name": "gzip",
            "repo": "upstream:gzip",
            "ref": "baserock/morph"
        },
        {
            "name": "libpipeline",
            "repo": "upstream:libpipeline",
            "ref": "baserock/morph"
        },
        {
            "name": "libnettle",
            "repo": "upstream:lsh",
            "ref": "baserock/morph"
        },
        {
            "name": "gnutls",
            "repo": "upstream:gnutls",
            "ref": "baserock/morph"
        },
        {
            "name": "wget",
            "repo": "upstream:wget",
            "ref": "baserock/morph"
        },
        {
>>>>>>> ddf373bf
            "name": "make",
            "repo": "upstream:make",
            "ref": "baserock/morph"
        },
        {
<<<<<<< HEAD
=======
            "name": "xz",
            "repo": "upstream:xz",
            "ref": "baserock/morph"
        },
        {
            "name": "patch",
            "repo": "upstream:patch",
            "ref": "baserock/morph"
        },
        {
            "name": "tar",
            "repo": "upstream:tar",
            "ref": "baserock/morph"
        },
        {
>>>>>>> ddf373bf
            "name": "texinfo-tarball",
            "repo": "upstream:texinfo-tarball",
            "ref": "baserock/morph"
        },
        {
            "name": "vim",
            "repo": "upstream:vim",
            "ref": "baserock/morph"
        },
        {
<<<<<<< HEAD
            "name": "openssl",
=======
            "name": "libexpat",
            "repo": "upstream:libexpat",
>>>>>>> ddf373bf
            "ref": "baserock/morph"
        },
        {
            "name": "curl",
<<<<<<< HEAD
            "ref": "baserock/morph",
            "build-depends": [
                "openssl"
            ]
=======
            "repo": "upstream:curl",
            "ref": "baserock/morph"
        },
        {
            "name": "openssl",
            "repo": "upstream:openssl",
            "ref": "baserock/morph"
>>>>>>> ddf373bf
        },
        {
            "name": "cpython",
            "repo": "upstream:cpython",
            "ref": "baserock/morph-2.7"
        },
        {
            "name": "cliapp",
<<<<<<< HEAD
            "ref": "baserock/morph",
            "build-depends": [
                "cpython"
            ]
        },
        {
            "name": "git",
            "ref": "baserock/morph",
            "build-depends": [
                "openssl",
                "curl",
                "cpython"
            ]
=======
            "repo": "upstream:cliapp",
            "ref": "baserock/morph"
        },
        {
            "name": "git",
            "repo": "upstream:git",
            "ref": "baserock/morph"
        },
        {
            "name": "sudo",
            "repo": "upstream:sudo",
            "ref": "baserock/morph"
        },
        {
            "name": "nasm",
            "repo": "upstream:nasm",
            "ref": "baserock/morph"
>>>>>>> ddf373bf
        },
        {
            "name": "openssh",
            "repo": "upstream:openssh",
            "ref": "baserock/morph",
            "build-depends": [
                "autoconf",
                "automake",
                "libtool",
                "gettext",
                "openssl"
            ]
        },
        {
<<<<<<< HEAD
            "name": "nasm",
=======
            "name": "portmap",
            "repo": "upstream:portmap",
>>>>>>> ddf373bf
            "ref": "baserock/morph",
            "build-depends": [
                "autoconf"
            ]
        },
        {
            "name": "python-setuptools",
            "repo": "upstream:python-setuptools",
            "ref": "baserock/morph",
            "build-depends": [
                "cpython"
            ]
        },
        {
            "name": "python-coveragepy",
            "repo": "upstream:python-coveragepy",
            "ref": "baserock/morph",
            "build-depends": [
                "cpython",
                "python-setuptools"
            ]
        },
        {
            "name": "python-coverage-test-runner",
            "repo": "upstream:python-coverage-test-runner",
            "ref": "baserock/morph",
            "build-depends": [
                "cpython",
                "python-coveragepy"
            ]
        },
        {
            "name": "python-ttystatus",
            "repo": "upstream:python-ttystatus",
            "ref": "baserock/morph",
            "build-depends": [
                "cpython"
            ]
        },
        {
            "name": "cmdtest",
            "repo": "upstream:cmdtest",
            "ref": "baserock/morph",
            "build-depends": [
                "cpython",
                "python-ttystatus"
            ]
        },
        {
            "name": "libxml2",
            "repo": "upstream:libxml2",
            "ref": "master"
        },
        {
            "name": "libxslt",
            "repo": "upstream:libxslt",
            "ref": "master",
            "build-depends": [
                "libxml2"
            ]
        },
        {
            "name": "XML-Parser",
            "repo": "upstream:XML-Parser",
            "ref": "master"
        },
        {
            "name": "intltool",
            "repo": "upstream:intltool",
            "ref": "baserock/morph",
            "build-depends": [
                "perl",
                "XML-Parser"
            ]
        }
    ]
}<|MERGE_RESOLUTION|>--- conflicted
+++ resolved
@@ -5,7 +5,7 @@
         {
             "name": "linux-api-headers",
             "repo": "upstream:linux",
-            "ref": "baserock/3.2-headers"
+            "ref": "baserock/morph"
         },
         {
             "name": "eglibc",
@@ -39,17 +39,8 @@
             "ref": "baserock/morph"
         },
         {
-<<<<<<< HEAD
             "name": "patch",
-=======
-            "name": "sed",
-            "repo": "upstream:sed",
-            "ref": "baserock/morph"
-        },
-        {
-            "name": "bzip2",
-            "repo": "upstream:bzip2",
->>>>>>> ddf373bf
+            "repo": "upstream:patch",
             "ref": "baserock/morph"
         },
         {
@@ -58,41 +49,19 @@
             "ref": "baserock/morph"
         },
         {
-<<<<<<< HEAD
-=======
-            "name": "psmisc",
-            "repo": "upstream:psmisc",
-            "ref": "baserock/morph"
-        },
-        {
-            "name": "e2fsprogs",
-            "repo": "upstream:e2fsprogs",
-            "ref": "baserock/morph"
-        },
-        {
->>>>>>> ddf373bf
             "name": "gperf",
             "repo": "upstream:gperf",
             "ref": "baserock/morph"
         },
         {
-<<<<<<< HEAD
             "name": "xz",
-            "ref": "baserock/morph"
-        },
-        {
-            "name": "coreutils",
-            "ref": "rm/no-bb-overlap/morph"
-=======
+            "repo": "upstream:xz",
+            "ref": "baserock/morph"
+        },
+        {
             "name": "coreutils",
             "repo": "upstream:coreutils",
-            "ref": "baserock/morph"
-        },
-        {
-            "name": "iana-etc",
-            "repo": "upstream:iana-etc",
-            "ref": "baserock/morph"
->>>>>>> ddf373bf
+            "ref": "rm/no-bb-overlap/morph"
         },
         {
             "name": "m4",
@@ -105,19 +74,6 @@
             "ref": "baserock/morph"
         },
         {
-<<<<<<< HEAD
-=======
-            "name": "procps",
-            "repo": "upstream:procps",
-            "ref": "baserock/morph"
-        },
-        {
-            "name": "grep",
-            "repo": "upstream:grep",
-            "ref": "baserock/morph"
-        },
-        {
->>>>>>> ddf373bf
             "name": "readline",
             "repo": "upstream:readline",
             "ref": "baserock/morph"
@@ -139,41 +95,25 @@
         },
         {
             "name": "autoconf",
-            "repo": "upstream:autoconf",
+            "repo": "upstream:autoconf"
             "ref": "baserock/morph"
         },
         {
             "name": "automake",
-            "repo": "upstream:automake",
+            "repo": "upstream:automake"
             "ref": "baserock/morph"
         },
         {
             "name": "libtool",
-            "repo": "upstream:libtool",
-            "ref": "baserock/morph"
-        },
-        {
-<<<<<<< HEAD
-=======
-            "name": "diffutils",
-            "repo": "upstream:diffutils",
-            "ref": "baserock/morph"
-        },
-        {
->>>>>>> ddf373bf
+            "repo": "upstream:libtool"
+            "ref": "baserock/morph"
+        },
+        {
             "name": "gawk",
-            "repo": "upstream:gawk",
-            "ref": "baserock/morph"
-        },
-        {
-<<<<<<< HEAD
-=======
-            "name": "findutils",
-            "repo": "upstream:findutils",
-            "ref": "baserock/morph"
-        },
-        {
->>>>>>> ddf373bf
+            "repo": "upstream:gawk"
+            "ref": "baserock/morph"
+        },
+        {
             "name": "help2man",
             "repo": "upstream:help2man",
             "ref": "baserock/morph"
@@ -185,7 +125,7 @@
         },
         {
             "name": "gettext",
-            "repo": "upstream:gettext",
+            "upstream:gettext",
             "ref": "baserock/morph"
         },
         {
@@ -209,62 +149,11 @@
             "ref": "baserock/morph"
         },
         {
-<<<<<<< HEAD
-=======
-            "name": "rsync",
-            "repo": "upstream:rsync",
-            "ref": "baserock/morph"
-        },
-        {
-            "name": "gzip",
-            "repo": "upstream:gzip",
-            "ref": "baserock/morph"
-        },
-        {
-            "name": "libpipeline",
-            "repo": "upstream:libpipeline",
-            "ref": "baserock/morph"
-        },
-        {
-            "name": "libnettle",
-            "repo": "upstream:lsh",
-            "ref": "baserock/morph"
-        },
-        {
-            "name": "gnutls",
-            "repo": "upstream:gnutls",
-            "ref": "baserock/morph"
-        },
-        {
-            "name": "wget",
-            "repo": "upstream:wget",
-            "ref": "baserock/morph"
-        },
-        {
->>>>>>> ddf373bf
             "name": "make",
             "repo": "upstream:make",
             "ref": "baserock/morph"
         },
         {
-<<<<<<< HEAD
-=======
-            "name": "xz",
-            "repo": "upstream:xz",
-            "ref": "baserock/morph"
-        },
-        {
-            "name": "patch",
-            "repo": "upstream:patch",
-            "ref": "baserock/morph"
-        },
-        {
-            "name": "tar",
-            "repo": "upstream:tar",
-            "ref": "baserock/morph"
-        },
-        {
->>>>>>> ddf373bf
             "name": "texinfo-tarball",
             "repo": "upstream:texinfo-tarball",
             "ref": "baserock/morph"
@@ -275,30 +164,17 @@
             "ref": "baserock/morph"
         },
         {
-<<<<<<< HEAD
-            "name": "openssl",
-=======
-            "name": "libexpat",
-            "repo": "upstream:libexpat",
->>>>>>> ddf373bf
-            "ref": "baserock/morph"
-        },
-        {
-            "name": "curl",
-<<<<<<< HEAD
-            "ref": "baserock/morph",
-            "build-depends": [
-                "openssl"
-            ]
-=======
-            "repo": "upstream:curl",
-            "ref": "baserock/morph"
-        },
-        {
             "name": "openssl",
             "repo": "upstream:openssl",
             "ref": "baserock/morph"
->>>>>>> ddf373bf
+        },
+        {
+            "name": "curl",
+            "repo": "upstream:curl",
+            "ref": "baserock/morph",
+            "build-depends": [
+                "openssl"
+            ]
         },
         {
             "name": "cpython",
@@ -307,7 +183,7 @@
         },
         {
             "name": "cliapp",
-<<<<<<< HEAD
+            "repo": "upstream:cliapp",
             "ref": "baserock/morph",
             "build-depends": [
                 "cpython"
@@ -315,31 +191,13 @@
         },
         {
             "name": "git",
+            "repo": "upstream:git",
             "ref": "baserock/morph",
             "build-depends": [
                 "openssl",
                 "curl",
                 "cpython"
             ]
-=======
-            "repo": "upstream:cliapp",
-            "ref": "baserock/morph"
-        },
-        {
-            "name": "git",
-            "repo": "upstream:git",
-            "ref": "baserock/morph"
-        },
-        {
-            "name": "sudo",
-            "repo": "upstream:sudo",
-            "ref": "baserock/morph"
-        },
-        {
-            "name": "nasm",
-            "repo": "upstream:nasm",
-            "ref": "baserock/morph"
->>>>>>> ddf373bf
         },
         {
             "name": "openssh",
@@ -354,12 +212,8 @@
             ]
         },
         {
-<<<<<<< HEAD
             "name": "nasm",
-=======
-            "name": "portmap",
-            "repo": "upstream:portmap",
->>>>>>> ddf373bf
+            "repo": "upstream:nasm",
             "ref": "baserock/morph",
             "build-depends": [
                 "autoconf"
