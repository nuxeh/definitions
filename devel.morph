--- conflicted
+++ resolved
@@ -343,7 +343,6 @@
             ]
         },
         {
-<<<<<<< HEAD
             "name": "pv",
             "repo": "upstream:pv",
             "ref": "master",
@@ -366,7 +365,8 @@
             "repo": "upstream:strace",
             "ref": "master",
             "build-depends": [ "make" ]
-=======
+        },
+        {
             "name": "vala",
             "repo": "upstream:vala",
             "ref": "master",
@@ -375,7 +375,6 @@
                 "automake",
                 "make"
             ]
->>>>>>> 4a6246bf
         }
     ]
 }