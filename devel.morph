--- conflicted
+++ resolved
@@ -26,11 +26,7 @@
         },
         {
             "name": "gcc",
-<<<<<<< HEAD
             "ref": "baserock/bootstrap"
-=======
-            "ref": "liw/foo"
->>>>>>> 1e266e8d
         }
     ]
 }