name: tools
kind: stratum
description: Extra development tools included in the devel system
build-depends:
- morph: strata/foundation.morph
chunks:
- name: coreutils
  morph: strata/tools/coreutils.morph
  repo: upstream:coreutils
  ref: 9df9643842e4b4d8ece710fe6105f32fa38a0d22
  unpetrify-ref: baserock/8.23
  build-depends: []
- name: distcc
  morph: strata/tools/distcc.morph
  repo: upstream:distcc
  ref: c9691a9604fdf9d6711204999787d332b7141692
  unpetrify-ref: baserock/morph
  build-depends: []
- name: e2fsprogs
  morph: strata/tools/e2fsprogs.morph
  repo: upstream:e2fsprogs
  ref: 6a3741ad293031447b95b88431eafa77401a8987
  unpetrify-ref: v1.42.12
  build-depends: []
- name: file
  repo: upstream:file
  ref: 3b49db406667ee7189b9ea69b9d9e0bdcc43c5b7
  unpetrify-ref: baserock/morph
  build-depends: []
- name: gdb
  repo: upstream:gdb
  ref: c4bf5268b1a32ec475b61d2fe90e9218780c03c8
  unpetrify-ref: baserock/morph
  build-depends: []
- name: less
  repo: upstream:less
  ref: 09a405d8f652b56944c93ebf5c673cdfe5319b04
  unpetrify-ref: baserock/morph
  build-depends: []
- name: linux-user-chroot
  repo: upstream:linux-user-chroot
  ref: d25cc110f69e6e71a95b4ac532dcfc5423d4a16b
  unpetrify-ref: baserock/morph
  build-depends: []
- name: lsof
  morph: strata/tools/lsof.morph
  repo: upstream:lsof
  ref: fffb8558208586338587027c265fd0eca44466be
  unpetrify-ref: baserock/morph
  build-depends: []
<<<<<<< HEAD
- name: pyfilesystem
  morph: strata/tools/pyfilesystem.morph
  repo: upstream:pyfilesystem
  ref: 821f7db1ce3a3e1ac53fa514ddacbc2871eac0f6
  unpetrify-ref: baserock/morph
  build-depends:
  - six
- name: morph
  repo: baserock:baserock/morph
  ref: d3be16e282bfdf7a8db8538339719161725b5cad
  unpetrify-ref: master
  build-depends:
  - cliapp
  - cmdtest
  - python-coverage-test-runner
  - pyfilesystem
- name: git-fat
  morph: strata/tools/git-fat.morph
  repo: upstream:git-fat
  ref: 208f88d0f0ef04c25e8a231979eb0083f57b1610
  unpetrify-ref: baserock/morph
  build-depends: []
=======
>>>>>>> 1a7fbedf
- name: pv
  repo: upstream:pv
  ref: d6ce7cfec684fa72d7a919d7b1aa817a0ca6102a
  unpetrify-ref: baserock/morph
  build-depends: []
- name: rsync
  morph: strata/tools/rsync.morph
  repo: upstream:rsync
  ref: 9faf8e0ccff2755cd019ff64d8322226a214b013
  unpetrify-ref: baserock/morph
  build-depends: []
- name: strace
  repo: upstream:strace
  ref: ad232c6aa0c2a07830d61dc4b9912478634b23b5
  unpetrify-ref: baserock/morph
  build-depends: []
- name: vala
  morph: strata/tools/vala.morph
  repo: upstream:vala
  ref: 4e4a02c03445336237b36723b23a91670ef7621b
  unpetrify-ref: baserock/bootstrap
  build-depends: []
- name: vim
  morph: strata/tools/vim.morph
  repo: upstream:vim
  ref: 592b8c975bf83b4dcf608769bc664a80cb1daf9e
  unpetrify-ref: baserock/morph
  build-depends: []
- name: screen
  morph: strata/tools/screen.morph
  repo: upstream:screen
  ref: 7dd4a9e5f385c96a77e8ee5c977a1dde4c0ff467
  unpetrify-ref: baserock/morph
  build-depends: []
- name: u-boot
  morph: strata/tools/u-boot.morph
  repo: upstream:u-boot
  ref: fe57382d04b46c37f34cf8d3b3ad876554fd12bf
  unpetrify-ref: baserock/morph
  build-depends: []
- name: kexec-tools
  morph: strata/tools/kexec-tools.morph
  repo: upstream:kexec-tools
  ref: 9359b61ca44980d33c0bee42b9bb2e36e72835dd
  unpetrify-ref: baserock/morph
  build-depends: []
- name: device-tree-compiler
  morph: strata/tools/device-tree-compiler.morph
  repo: upstream:device-tree-compiler
  ref: c92f284c3cf76d471eb27a271de3a51cb45ed058
  unpetrify-ref: baserock/morph
  build-depends: []
- name: sudo
  repo: upstream:sudo
  ref: a4769dc7999b53260325fb89945bef85714fb338
  unpetrify-ref: baserock/morph
  build-depends: []
- name: procps-ng
  repo: upstream:procps-ng
  ref: 85fff468fa263cdd2ff1c0144579527c32333695
  unpetrify-ref: v3.3.9
  build-depends: []
  prefix: /<|MERGE_RESOLUTION|>--- conflicted
+++ resolved
@@ -48,31 +48,6 @@
   ref: fffb8558208586338587027c265fd0eca44466be
   unpetrify-ref: baserock/morph
   build-depends: []
-<<<<<<< HEAD
-- name: pyfilesystem
-  morph: strata/tools/pyfilesystem.morph
-  repo: upstream:pyfilesystem
-  ref: 821f7db1ce3a3e1ac53fa514ddacbc2871eac0f6
-  unpetrify-ref: baserock/morph
-  build-depends:
-  - six
-- name: morph
-  repo: baserock:baserock/morph
-  ref: d3be16e282bfdf7a8db8538339719161725b5cad
-  unpetrify-ref: master
-  build-depends:
-  - cliapp
-  - cmdtest
-  - python-coverage-test-runner
-  - pyfilesystem
-- name: git-fat
-  morph: strata/tools/git-fat.morph
-  repo: upstream:git-fat
-  ref: 208f88d0f0ef04c25e8a231979eb0083f57b1610
-  unpetrify-ref: baserock/morph
-  build-depends: []
-=======
->>>>>>> 1a7fbedf
 - name: pv
   repo: upstream:pv
   ref: d6ce7cfec684fa72d7a919d7b1aa817a0ca6102a
